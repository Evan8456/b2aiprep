--- conflicted
+++ resolved
@@ -124,20 +124,15 @@
     """
     speech_to_text_model = HFModel(path_or_uri=f"openai/whisper-{transcription_model_size}")
     device = DeviceType.CPU
-    language = Language(language_code="english")
+    language = Language.model_validate({"language_code": "en"})
     return transcribe_audios(
         audios=[audio], model=speech_to_text_model, device=device, language=language
     )[0]
 
 
 @pydra.mark.task
-<<<<<<< HEAD
 def wav_to_features(wav_paths: List[Path], transcription_model_size: str, with_sensitive: bool):
     """Extract features from a list of audio files.
-=======
-def wav_to_features(wav_path: Path, transcription_model_size: str, with_sensitive: bool) -> Path:
-    """Extract features from a single audio file.
->>>>>>> d5db59b5
 
     Extracts various audio features from .wav files
     using the Audio class and feature extraction functions.
@@ -149,9 +144,8 @@
     Returns:
       A dictionary mapping feature names to their extracted values.
     """
-<<<<<<< HEAD
     all_features = []
-    for wav_path in wav_paths:
+    for wav_path in tqdm(wav_paths, total=len(wav_paths), desc='Extracting features'):
         wav_path = Path(wav_path)
 
         _logger.info(wav_path)
@@ -197,61 +191,12 @@
                 with open(save_path, "w", encoding="utf-8") as text_file:
                     text_file.write(feature_value.text)
         all_features.append(features)
-        if not with_sensitive:
-            os.remove(wav_path)
+        
     return all_features
 
 
 @pydra.mark.task
 def get_audio_paths(bids_dir_path, n_cores):
-=======
-    _logger.info(wav_path)
-    logging.disable(logging.ERROR)
-    audio = Audio.from_filepath(str(wav_path))
-    audio = resample_audios([audio], resample_rate=RESAMPLE_RATE)[0]
-
-    features = {}
-    features["speaker_embedding"] = extract_speaker_embeddings_from_audios([audio])[0]
-    features["specgram"] = extract_spectrogram_from_audios([audio])[0]
-    features["melfilterbank"] = extract_mel_filter_bank_from_audios([audio])[0]
-    features["mfcc"] = extract_mfcc_from_audios([audio])[0]
-    features["sample_rate"] = audio.sampling_rate
-    features["opensmile"] = extract_opensmile_features_from_audios([audio])[0]
-    language = Language.model_validate({"language_code": "en"}) # used for transcription
-    if with_sensitive:
-        try:
-            speech_to_text_model = HFModel(path_or_uri=f"openai/whisper-{transcription_model_size}")
-        except ValidationError as e:
-            # just try it again, unsure why this error is raised
-            sleep(1)
-            speech_to_text_model = HFModel(path_or_uri=f"openai/whisper-{transcription_model_size}")
-        features["transcription"] = transcribe_audios(
-            audios=[audio], model=speech_to_text_model, language=language
-        )[0]
-    logging.disable(logging.NOTSET)
-    _logger.setLevel(logging.INFO)
-
-    # Define the save directory for features
-    audio_dir = wav_path.parent
-    features_dir = audio_dir.parent / "audio"
-    features_dir.mkdir(exist_ok=True)
-
-    # Save each feature in a separate file
-    for feature_name, feature_value in features.items():
-        file_extension = "pt"
-        if feature_name == "transcription":
-            file_extension = "txt"
-        save_path = features_dir / f"{wav_path.stem}_{feature_name}.{file_extension}"
-        if file_extension == "pt":
-            torch.save(feature_value, save_path)
-        else:
-            with open(save_path, "w", encoding="utf-8") as text_file:
-                text_file.write(feature_value.text)
-
-    return features_dir
-
-def get_audio_paths(bids_dir_path):
->>>>>>> d5db59b5
     """Retrieve all .wav audio file paths from a BIDS-like directory structure.
 
     This function traverses the specified BIDS directory, collecting paths to
@@ -287,15 +232,11 @@
     if n_cores == 1:  # iterative case
         return audio_paths
 
-<<<<<<< HEAD
     batched_audio_paths = np.array_split(audio_paths, n_cores)
     batched_audio_paths = [
         list(batch) for batch in batched_audio_paths
     ]  # Convert each chunk back to a list if needed
     return batched_audio_paths
-=======
-    return audio_paths
->>>>>>> d5db59b5
 
 
 def extract_features_workflow(
@@ -328,15 +269,11 @@
         name="ef_wf", input_spec=["audio_paths"], audio_paths=audio_paths, cache_dir=None
     )
 
-<<<<<<< HEAD
     # Get paths to every audio file.
     ef_wf.add(get_audio_paths(name="audio_paths", bids_dir_path=bids_dir_path, n_cores=n_cores))
 
     # Run wav_to_features for each audio file
     # .
-=======
-    # Run wav_to_features for each audio file.
->>>>>>> d5db59b5
     ef_wf.add(
         wav_to_features(
             name="features",
@@ -356,8 +293,7 @@
     return ef_wf
 
 
-<<<<<<< HEAD
-def extract_features_iteratively(
+def extract_features_serially(
     bids_dir_path: Path,
     transcription_model_size: str,
     n_cores: int,
@@ -369,7 +305,6 @@
     )().output.out
     all_features = []
     all_features.append(
-        # def wav_to_features(wav_paths: List[Path], transcription_model_size: str, with_sensitive: bool):
         wav_to_features(
             wav_paths=audio_paths,
             transcription_model_size=transcription_model_size,
@@ -398,7 +333,7 @@
             in the feature extraction process. Default is True.
     """
     if n_cores == 1:
-        extract_features_iteratively(
+        extract_features_serially(
             bids_dir_path,
             transcription_model_size=transcription_model_size,
             n_cores=n_cores,
@@ -411,23 +346,6 @@
             n_cores=n_cores,
             with_sensitive=with_sensitive,
         )
-=======
-def _extract_features_workflow(
-    bids_dir_path: Path, transcription_model_size: str = "tiny", n_cores: int = 1, with_sensitive: bool = True
-):
-    """Provides a non-Pydra implementation of _extract_features_workflow"""
-    audio_paths = get_audio_paths(bids_dir_path=bids_dir_path)
-    audio_paths = audio_paths[4000+5570+3000:]
-    out_paths = []
-    for path in tqdm(audio_paths, total=len(audio_paths), desc='Extracting features'):
-        wav_to_features(
-            wav_path=path, transcription_model_size=transcription_model_size, with_sensitive=True
-        )()
-        out_paths.extend(path)
-
-    return out_paths
->>>>>>> d5db59b5
-
 
 def bundle_data(source_directory: str, save_path: str) -> None:
     """Saves data bundle as a tar file with gzip compression.
@@ -472,19 +390,12 @@
     # initialize_data_directory(bids_dir_path)
 
     _logger.info("Organizing data into BIDS-like directory structure...")
-<<<<<<< HEAD
+    
     redcap_to_bids(redcap_csv_path, bids_dir_path, update_columns_names, audio_dir_path)
     _logger.info("Data organization complete.")
 
     _logger.info("Beginning audio feature extraction...")
     extract_features(
-=======
-    # redcap_to_bids(redcap_csv_path, bids_dir_path, audio_dir_path)
-    _logger.info("Data organization complete.")
-
-    _logger.info("Beginning audio feature extraction...")
-    _extract_features_workflow(
->>>>>>> d5db59b5
         bids_dir_path,
         transcription_model_size=transcription_model_size,
         n_cores=n_cores,
